--- conflicted
+++ resolved
@@ -352,7 +352,6 @@
     console.log(`📞 Call - Direction: ${direction}, From: ${from}, To: ${to}, Called: ${called}, Caller: ${caller}, CallSid: ${callSid}`);
     
     // Handle browser-to-phone calls (from Twilio Voice SDK)
-<<<<<<< HEAD
     if (to && to.startsWith('+') && direction !== 'inbound') {
       console.log(`🎙️ Browser calling phone number: ${to}`);
       
@@ -395,74 +394,18 @@
           console.error('❌ Error creating call log:', logError);
           // Continue with call even if logging fails
         }
-=======
-    // Browser calls can come as 'inbound' direction when using Voice SDK
-    // We distinguish by checking if 'from' is a phone number (browser call) vs real inbound call
-    // Normalize phone numbers for comparison (remove formatting)
-    const normalizePhoneNumber = (phone) => {
-      if (!phone) return null;
-      // Remove all non-digit characters except +
-      let normalized = phone.replace(/[^\d+]/g, '');
-      // If it's a 10-digit US number without +, add +1
-      if (normalized.length === 10 && !normalized.startsWith('+')) {
-        normalized = '+1' + normalized;
->>>>>>> 430ffcf9
       }
-      // If it's an 11-digit US number starting with 1, add +
-      if (normalized.length === 11 && normalized.startsWith('1') && !normalized.startsWith('+')) {
-        normalized = '+' + normalized;
-      }
-      return normalized;
-    };
-    
-    const normalizedTo = normalizePhoneNumber(to);
-    const normalizedFrom = normalizePhoneNumber(from);
-    
-         // Browser calls have 'client:' in the Caller field and come from Twilio Voice SDK
-     const isBrowserCall = direction === 'inbound' && 
-                          caller && caller.startsWith('client:') && 
-                          normalizedTo && normalizedTo.startsWith('+') && 
-                          normalizedFrom && normalizedFrom.startsWith('+');
-     const isLegacyApiCall = direction === 'outbound-api';
-    
-         if (isBrowserCall || isLegacyApiCall) {
-       console.log(`🎙️ Browser/API calling phone number: ${to} (normalized: ${normalizedTo})`);
-       
-       // Create call log entry for browser calls
-       if (callSid && from && to) {
-         try {
-           // Find the user by the from number
-           console.log(`🔍 Looking up user for phone number: ${from}`);
-           const userPhoneNumber = await UserPhoneNumber.findByPhoneNumber(from);
-           if (userPhoneNumber) {
-             await TwilioCallLog.create({
-               call_sid: callSid,
-               user_id: userPhoneNumber.user_id,
-               phone_number_id: userPhoneNumber.id,
-               from_number: from,
-               to_number: to,
-               direction: 'outbound',
-               status: 'initiated',
-               record: true
-             });
-             console.log(`✅ Call log created for browser call: ${callSid}`);
-           }
-         } catch (logError) {
-           console.error('❌ Error creating call log:', logError);
-           // Continue with call even if logging fails
-         }
-       }
-       
-       const dial = twiml.dial({
-         callerId: from, // Use user's purchased number as caller ID
-         record: 'record-from-answer-dual',
-         recordingStatusCallback: `${process.env.SERVER_URL}/api/twilio/recording-callback`,
-         recordingStatusCallbackEvent: ['completed'],
-         statusCallback: `${process.env.SERVER_URL}/api/twilio/status-callback`,
-         statusCallbackEvent: ['initiated', 'ringing', 'answered', 'completed'],
-         statusCallbackMethod: 'POST'
-       });
-       dial.number(normalizedTo); // Use normalized phone number for dialing
+      
+      const dial = twiml.dial({
+        callerId: from, // Use user's purchased number as caller ID
+        record: 'record-from-answer-dual',
+        recordingStatusCallback: `${process.env.SERVER_URL}/api/twilio/recording-callback`,
+        recordingStatusCallbackEvent: ['completed'],
+        statusCallback: `${process.env.SERVER_URL}/api/twilio/status-callback`,
+        statusCallbackEvent: ['initiated', 'ringing', 'answered', 'completed'],
+        statusCallbackMethod: 'POST'
+      });
+      dial.number(to);
       
     } else if (direction === 'outbound-api') {
       // Handle legacy API calls (if still used)
